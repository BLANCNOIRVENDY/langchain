--- conflicted
+++ resolved
@@ -4,12 +4,8 @@
 from langchain.schema import BaseMessage, get_buffer_string
 
 
-<<<<<<< HEAD
 
-class ConversationBufferWindowMemory(BaseChatMemory, BaseModel):
-=======
 class ConversationBufferWindowMemory(BaseChatMemory):
->>>>>>> 6f39e88a
     """Buffer for storing conversation memory."""
     overflow_handler: Callable = None
     human_prefix: str = "Human"
