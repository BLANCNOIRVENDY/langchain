--- conflicted
+++ resolved
@@ -44,9 +44,6 @@
     "BackendSupportedMessageHistory",
     "PostgresChatMessageHistory",
     "VectorStoreRetrieverMemory",
-<<<<<<< HEAD
+    "CosmosDBChatMessageHistory",
     "RetrievalChatMemory"
-=======
-    "CosmosDBChatMessageHistory",
->>>>>>> 145ff23f
 ]