--- conflicted
+++ resolved
@@ -352,12 +352,8 @@
             collection_name=collection_name,
             persist_directory=persist_directory,
             client_settings=client_settings,
-<<<<<<< HEAD
+            client=client,
         )
  
     def __len__(self) ->int:
-        return self._collection.count()
-=======
-            client=client,
-        )
->>>>>>> 894c272a
+        return self._collection.count()