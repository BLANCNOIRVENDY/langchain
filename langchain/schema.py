"""Common schema objects."""
from __future__ import annotations

from abc import ABC, abstractmethod
<<<<<<< HEAD
from typing import Any, Dict, Generic, List, NamedTuple, Optional, TypeVar, Tuple, Awaitable, Coroutine
=======
from typing import Any, Dict, Generic, List, NamedTuple, Optional, TypeVar, Union
>>>>>>> 894c272a

from pydantic import BaseModel, Extra, Field, root_validator
BUFFER_STRINGIFY_FMT = '{role}: {content}'


def truncate_after_delim(value:str, delim:str) -> Tuple[str,bool]:
    if delim is None:
        raise ValueError(f"delim should not be {delim}")
    last_index = value.rfind(delim)
    if last_index != -1:
        return (value[:last_index + 1], True)
    return (value, False)

def get_buffer_string(
    messages: List[BaseMessage], human_prefix: str = "Human", ai_prefix: str = "AI"
) -> str:
    """Get buffer string of messages."""
    string_messages = []
    for m in messages:
        if isinstance(m, HumanMessage):
            role = human_prefix
        elif isinstance(m, AIMessage):
            role = ai_prefix
        elif isinstance(m, SystemMessage):
            role = "System"
        elif isinstance(m, ChatMessage):
            role = m.role
        else:
            raise ValueError(f"Got unsupported message type: {m}")
        string_messages.append(f"{role}: {m.content}")
    return "\n".join(string_messages)


class AgentAction(NamedTuple):
    """Agent's action to take."""

    tool: str
    tool_input: Union[str, dict]
    log: str


class AgentFinish(NamedTuple):
    """Agent's return value."""

    return_values: dict
    log: str


class Generation(BaseModel):
    """Output of a single generation."""

    text: str
    """Generated text output."""

    generation_info: Optional[Dict[str, Any]] = None
    """Raw generation info response from the provider"""
    """May include things like reason for finishing (e.g. in OpenAI)"""
    # TODO: add log probs


class BaseMessage(BaseModel):
    """Message object."""

    content: str
    additional_kwargs: dict = Field(default_factory=dict)

    @property
    @abstractmethod
    def type(self) -> str:
        """Type of the message, used for serialization."""
    
    
    def limit(self, size_limit:int, delim:str=None) -> Optional[BaseMessage]:
        """
        Limits the size of the message content by cutting it off at a specified size limit.
        If a delimiter is specified, truncates the message content after the last occurrence of the delimiter.

        Args:
            size_limit (int): The maximum size of message content.
            delim (str, optional): The delimiter to be used when truncating the message content. Default value is None.
        """
        content = self.content
        stringified = get_buffer_string([self])
        prefix_size = len(stringified) - len(content)
        content_size = size_limit - prefix_size
        if content_size >= len(content):
            return self
        print(content_size)
        clone = self.copy()
        clone.content = content[:content_size]
        if delim is not None:
            trimmed, success = truncate_after_delim(clone.content, delim=delim)
            if not success:
                return None
            else:
                clone.content = trimmed
        return clone

                
            
           


class HumanMessage(BaseMessage):
    """Type of message that is spoken by the human."""

    @property
    def type(self) -> str:
        """Type of the message, used for serialization."""
        return "human"


class AIMessage(BaseMessage):
    """Type of message that is spoken by the AI."""

    @property
    def type(self) -> str:
        """Type of the message, used for serialization."""
        return "ai"


class SystemMessage(BaseMessage):
    """Type of message that is a system message."""

    @property
    def type(self) -> str:
        """Type of the message, used for serialization."""
        return "system"


class ChatMessage(BaseMessage):
    """Type of message with arbitrary speaker."""

    role: str

    @property
    def type(self) -> str:
        """Type of the message, used for serialization."""
        return "chat"


def _message_to_dict(message: BaseMessage) -> dict:
    return {"type": message.type, "data": message.dict()}


def messages_to_dict(messages: List[BaseMessage]) -> List[dict]:
    return [_message_to_dict(m) for m in messages]


def _message_from_dict(message: dict) -> BaseMessage:
    _type = message["type"]
    if _type == "human":
        return HumanMessage(**message["data"])
    elif _type == "ai":
        return AIMessage(**message["data"])
    elif _type == "system":
        return SystemMessage(**message["data"])
    elif _type == "chat":
        return ChatMessage(**message["data"])
    else:
        raise ValueError(f"Got unexpected type: {_type}")


def messages_from_dict(messages: List[dict]) -> List[BaseMessage]:
    return [_message_from_dict(m) for m in messages]


class ChatGeneration(Generation):
    """Output of a single generation."""

    text = ""
    message: BaseMessage

    @root_validator
    def set_text(cls, values: Dict[str, Any]) -> Dict[str, Any]:
        values["text"] = values["message"].content
        return values


class ChatResult(BaseModel):
    """Class that contains all relevant information for a Chat Result."""

    generations: List[ChatGeneration]
    """List of the things generated."""
    llm_output: Optional[dict] = None
    """For arbitrary LLM provider specific output."""


class LLMResult(BaseModel):
    """Class that contains all relevant information for an LLM Result."""

    generations: List[List[Generation]]
    """List of the things generated. This is List[List[]] because
    each input could have multiple generations."""
    llm_output: Optional[dict] = None
    """For arbitrary LLM provider specific output."""


class PromptValue(BaseModel, ABC):
    @abstractmethod
    def to_string(self) -> str:
        """Return prompt as string."""

    @abstractmethod
    def to_messages(self) -> List[BaseMessage]:
        """Return prompt as messages."""


class BaseLanguageModel(BaseModel, ABC):
    @abstractmethod
    def generate_prompt(
        self, prompts: List[PromptValue], stop: Optional[List[str]] = None
    ) -> LLMResult:
        """Take in a list of prompt values and return an LLMResult."""

    @abstractmethod
    async def agenerate_prompt(
        self, prompts: List[PromptValue], stop: Optional[List[str]] = None
    ) -> LLMResult:
        """Take in a list of prompt values and return an LLMResult."""

    def get_num_tokens(self, text: str) -> int:
        """Get the number of tokens present in the text."""
        # TODO: this method may not be exact.
        # TODO: this method may differ based on model (eg codex).
        try:
            from transformers import GPT2TokenizerFast
        except ImportError:
            raise ValueError(
                "Could not import transformers python package. "
                "This is needed in order to calculate get_num_tokens. "
                "Please install it with `pip install transformers`."
            )
        # create a GPT-3 tokenizer instance
        tokenizer = GPT2TokenizerFast.from_pretrained("gpt2")

        # tokenize the text using the GPT-3 tokenizer
        tokenized_text = tokenizer.tokenize(text)

        # calculate the number of tokens in the tokenized text
        return len(tokenized_text)

    def get_num_tokens_from_messages(self, messages: List[BaseMessage]) -> int:
        """Get the number of tokens in the message."""
        return sum([self.get_num_tokens(get_buffer_string([m])) for m in messages])


class BaseMemory(BaseModel, ABC):
    """Base interface for memory in chains."""

    class Config:
        """Configuration for this pydantic object."""

        extra = Extra.forbid
        arbitrary_types_allowed = True

    @property
    @abstractmethod
    def memory_variables(self) -> List[str]:
        """Input keys this memory class will load dynamically."""

    @abstractmethod
    def load_memory_variables(self, inputs: Dict[str, Any]) -> Dict[str, Any]:
        """Return key-value pairs given the text input to the chain.

        If None, return all memories
        """

    @abstractmethod
    def save_context(self, inputs: Dict[str, Any], outputs: Dict[str, str]) -> None:
        """Save the context of this model run to memory."""

    @abstractmethod
    def clear(self) -> None:
        """Clear memory contents."""


class BaseChatMessageHistory(ABC):
    """Base interface for chat message history
    See `ChatMessageHistory` for default implementation.
    """

    """
    Example:
        .. code-block:: python

            class FileChatMessageHistory(BaseChatMessageHistory):
                storage_path:  str
                session_id: str
               
               @property
               def messages(self):
                   with open(os.path.join(storage_path, session_id), 'r:utf-8') as f:
                       messages = json.loads(f.read())
                    return messages_from_dict(messages)     
                
               def add_user_message(self, message: str):
                   message_ = HumanMessage(content=message)
                   messages = self.messages.append(_message_to_dict(_message))
                   with open(os.path.join(storage_path, session_id), 'w') as f:
                       json.dump(f, messages)
               
               def add_ai_message(self, message: str):
                   message_ = AIMessage(content=message)
                   messages = self.messages.append(_message_to_dict(_message))
                   with open(os.path.join(storage_path, session_id), 'w') as f:
                       json.dump(f, messages)
                       
               def clear(self):
                   with open(os.path.join(storage_path, session_id), 'w') as f:
                       f.write("[]")
    """

    messages: List[BaseMessage]

    @abstractmethod
    def add_user_message(self, message: str) -> None:
        """Add a user message to the store"""

    @abstractmethod
    def add_ai_message(self, message: str) -> None:
        """Add an AI message to the store"""

    @abstractmethod
    def clear(self) -> None:
        """Remove all messages from the store"""
        
class BaseMessageHistoryBackend(ABC):
    
    @abstractmethod
    async def retrieve_history(self, n_history:int) -> List[BaseMessage]:
        """_summary_

        Args:
            n_history (int): _description_

        Raises:
            NotImplementedError: _description_
            NotImplementedError: _description_
            to: _description_

        Returns:
            Awaitable[List[BaseMessage]]: _description_
        """
    
    @abstractmethod
    async def push_history(self, messages: List[BaseMessage]):
        """_summary_

        Args:
            messages (List[BaseMessage]): _description_

        Raises:
            NotImplementedError: _description_
            NotImplementedError: _description_
            to: _description_

        Returns:
            Coroutine: _description_
        """
    
    @abstractmethod
    def close(self):
        """_summary_

        Raises:
            NotImplementedError: _description_
            NotImplementedError: _description_
            to: _description_

        Returns:
            _type_: _description_
        """


class Document(BaseModel):
    """Interface for interacting with a document."""

    page_content: str
    metadata: dict = Field(default_factory=dict)


class BaseRetriever(ABC):
    @abstractmethod
    def get_relevant_documents(self, query: str) -> List[Document]:
        """Get documents relevant for a query.

        Args:
            query: string to find relevant documents for

        Returns:
            List of relevant documents
        """

    @abstractmethod
    async def aget_relevant_documents(self, query: str) -> List[Document]:
        """Get documents relevant for a query.

        Args:
            query: string to find relevant documents for

        Returns:
            List of relevant documents
        """


# For backwards compatibility


Memory = BaseMemory

T = TypeVar("T")


class BaseOutputParser(BaseModel, ABC, Generic[T]):
    """Class to parse the output of an LLM call.

    Output parsers help structure language model responses.
    """

    @abstractmethod
    def parse(self, text: str) -> T:
        """Parse the output of an LLM call.

        A method which takes in a string (assumed output of language model )
        and parses it into some structure.

        Args:
            text: output of language model

        Returns:
            structured output
        """

    def parse_with_prompt(self, completion: str, prompt: PromptValue) -> Any:
        """Optional method to parse the output of an LLM call with a prompt.

        The prompt is largely provided in the event the OutputParser wants
        to retry or fix the output in some way, and needs information from
        the prompt to do so.

        Args:
            completion: output of language model
            prompt: prompt value

        Returns:
            structured output
        """
        return self.parse(completion)

    def get_format_instructions(self) -> str:
        """Instructions on how the LLM output should be formatted."""
        raise NotImplementedError

    @property
    def _type(self) -> str:
        """Return the type key."""
        raise NotImplementedError

    def dict(self, **kwargs: Any) -> Dict:
        """Return dictionary representation of output parser."""
        output_parser_dict = super().dict()
        output_parser_dict["_type"] = self._type
        return output_parser_dict


class OutputParserException(Exception):
    """Exception that output parsers should raise to signify a parsing error.

    This exists to differentiate parsing errors from other code or execution errors
    that also may arise inside the output parser. OutputParserExceptions will be
    available to catch and handle in ways to fix the parsing error, while other
    errors will be raised.
    """

    pass

class BasePublisher(ABC):
    
    @abstractmethod
    def publish(self, docs: List[Document]):
        """_summary_

        Args:
            docs (List[Document]): _description_
        """
    
    @abstractmethod
    async def apublish(self,docs:List[Document]):
        """_summary_

        Args:
            docs (List[Document]): _description_
        """<|MERGE_RESOLUTION|>--- conflicted
+++ resolved
@@ -2,11 +2,7 @@
 from __future__ import annotations
 
 from abc import ABC, abstractmethod
-<<<<<<< HEAD
-from typing import Any, Dict, Generic, List, NamedTuple, Optional, TypeVar, Tuple, Awaitable, Coroutine
-=======
-from typing import Any, Dict, Generic, List, NamedTuple, Optional, TypeVar, Union
->>>>>>> 894c272a
+from typing import Any, Dict, Generic, List, NamedTuple, Optional, TypeVar, Union, Tuple, Awaitable, Coroutine
 
 from pydantic import BaseModel, Extra, Field, root_validator
 BUFFER_STRINGIFY_FMT = '{role}: {content}'
